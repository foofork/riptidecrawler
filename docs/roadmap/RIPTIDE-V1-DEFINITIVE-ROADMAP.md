--- conflicted
+++ resolved
@@ -154,19 +154,12 @@
 
 | Phase | Duration | Goal | Status |
 |-------|----------|------|--------|
-<<<<<<< HEAD
-| **Phase 0** | Weeks 0-2.5 | Critical Foundation | ✅ COMPLETE (Week 0-2 done, verified 2025-11-04) |
-| **Phase 1** | Weeks 2.5-9 | Modularity & Facades | ⏳ IN PROGRESS (Week 2.5-5.5 foundation ✅) |
-| **Phase 2** | Weeks 9-14 | User-Facing API | 🔜 PENDING |
-| **Phase 3** | Weeks 14-18 | Validation & Launch | 🔜 PENDING |
-=======
 | **Phase 0 (Week 0-1)** | 1 week | Shared Utilities | ✅ COMPLETE (Report: docs/phase0/PHASE-0-COMPLETION-REPORT.md) |
 | **Phase 0 (Week 1.5-2)** | 0.5 weeks | Configuration | 🔄 IN PROGRESS (Feature gates started, 23 errors remain) |
 | **Phase 0 (Week 2-2.5)** | 0.5 weeks | TDD Guide + Test Fixtures | ⏳ PENDING |
 | **Phase 1** | Weeks 2.5-9 | Modularity & Facades | 🔄 PARTIAL (Spider decoupling ✅ complete) |
 | **Phase 2** | Weeks 9-14 | User-Facing API | ⏳ PENDING |
 | **Phase 3** | Weeks 14-18 | Validation & Launch | ⏳ PENDING |
->>>>>>> 86568ce3
 
 **Critical Path:** utils → errors → modularity → facades → Python SDK → launch
 
@@ -1055,13 +1048,11 @@
 - Generic extraction error
 
 **Acceptance:**
-- [x] **9 error variants defined** (8 specific + 1 generic) ✅
-- [x] All conversions to ApiError implemented ✅
-- [x] 9 contract tests pass (66 total tests in riptide-types) ✅
-- [x] Error codes implemented (CSS_001, LLM_001, LLM_002, BROWSER_001, REGEX_001, WASM_001, JSONLD_001, ICS_001, STRATEGY_999) ✅
-- [x] Additional helper methods: is_retryable(), retry_delay(), strategy_name() ✅
-
-**Status: ✅ COMPLETE** (Verified: 2025-11-04)
+- [ ] **8 error variants defined** (reduced from 15 for v1.0)
+- [ ] All conversions to ApiError implemented
+- [ ] 8 contract tests pass
+- [ ] Error codes documented in `/docs/api/ERROR-CODES.md`
+- [ ] Additional variants deferred to v1.1
 
 #### W1.5-2: Configuration (2-3 days)
 
@@ -1224,17 +1215,16 @@
 ```
 
 **Acceptance:**
-- [x] server.yaml created with `${VAR:default}` substitution support ✅
-- [x] Environment overrides configured (precedence: ENV > server.yaml > defaults) ✅
-- [x] **Single global profile** implemented for v1.0 (complex profiles deferred to v1.1) ✅
-- [x] Dual ApiConfig resolved - only one ApiConfig exists in riptide-config (no conflict) ✅
-- [x] **Secrets redacted** via SecretString in riptide-types (Debug shows only first 4 chars) ✅
-- [x] SecretString tests verify secrets don't leak (redact_secret, SecretString::Debug) ✅
-- [x] **CLI doctor** implemented in riptide-cli/src/commands/doctor.rs ✅
-- [x] Health endpoints operational (/healthz, /api/health/detailed) ✅
-- [x] CircuitBreaker available in riptide-utils for fault tolerance ✅
-
-**Status: ✅ COMPLETE** (Verified: 2025-11-04)
+- [ ] server.yaml loads with `${VAR:default}` substitution
+- [ ] Environment overrides work
+- [ ] **Single global profile** for v1.0 (complex profiles deferred)
+- [ ] Dual ApiConfig resolved (no compilation errors)
+- [ ] Automated migration script tested and documented
+- [ ] All 15 files using old ApiConfig migrated
+- [ ] **Secrets redacted** in Debug output and JSON serialization
+- [ ] Diagnostics endpoint never exposes raw API keys
+- [ ] Tests verify secrets don't leak in logs
+- [ ] **CLI doctor** verifies connectivity + config
 
 #### W2-2.5: TDD Guide + Test Fixtures (2 days)
 
@@ -1641,26 +1631,6 @@
 ```
 
 **Acceptance:**
-<<<<<<< HEAD
-- [x] ContentExtractor trait defined (extractor.rs with async_trait) ✅
-- [x] BasicExtractor implemented (moved from core.rs:620-647) ✅
-- [x] NoOpExtractor implemented (spider-only mode) ✅
-- [x] RawCrawlResult type created (HTTP response only) ✅
-- [x] EnrichedCrawlResult type created (raw + extracted content) ✅
-- [x] enrich() function converts Raw → Enriched with any extractor ✅
-- [x] SpiderBuilder created with plugin pattern demonstration ✅
-- [x] **Robots policy toggle** already exists in SpiderConfig ✅
-- [x] Tests pass: 115 tests in riptide-spider (4 new builder tests) ✅
-- [x] http-serde dependency added for result serialization ✅
-
-**Status: ✅ FOUNDATION COMPLETE** (Verified: 2025-11-04)
-
-**Remaining Integration Work (Week 3-4):**
-- [ ] Refactor SpiderCore to use ContentExtractor internally
-- [ ] Update SpiderFacade to use SpiderBuilder pattern
-- [ ] Update API handlers to expose spider-only vs spider+extraction modes
-- [ ] Remove embedded extraction code from core.rs (after refactor complete)
-=======
 - [x] ContentExtractor trait defined ✅ (2025-11-04)
 - [x] BasicExtractor and NoOpExtractor implemented ✅ (2025-11-04)
 - [x] RawCrawlResult and EnrichedCrawlResult types created ✅ (2025-11-04)
@@ -1678,7 +1648,6 @@
 - riptide-api has 23 pre-existing compilation errors (optional features: browser, llm)
 - NOT Phase 1 blockers - scheduled for Week 1.5 (Configuration phase)
 - See: `/docs/phase1/RIPTIDE_API_KNOWN_ISSUES.md`
->>>>>>> 86568ce3
 
 ### Week 5.5-9: Trait-Based Composition (3.5 weeks)
 
